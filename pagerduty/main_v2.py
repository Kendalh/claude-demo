#!/usr/bin/env python3
"""
Main Command Interface
Clean command-line interface for incident management operations
"""
import sys
import argparse
import signal
import time
import yaml
from datetime import datetime
from pagerduty_client_v2 import PagerDutyAPIClient
from database_v2 import IncidentDatabase
from analytics_v2 import IncidentAnalytics


def signal_handler(signum, frame):
    """Handle interrupt signals gracefully"""
    print(f"\n🛑 Received signal {signum}. Gracefully shutting down...")
    print("💾 Any incidents processed so far have been saved to the database.")
    sys.exit(0)


def setup_signal_handlers():
    """Setup signal handlers to prevent timeout issues"""
    signal.signal(signal.SIGINT, signal_handler)  # Ctrl+C
    signal.signal(signal.SIGTERM, signal_handler)  # Termination signal
    
    # Ignore SIGPIPE to prevent broken pipe errors
    if hasattr(signal, 'SIGPIPE'):
        signal.signal(signal.SIGPIPE, signal.SIG_DFL)


def load_config():
    """Load PagerDuty configuration"""
    import yaml
    try:
        with open("PagerDuty.yaml", 'r') as file:
            config = yaml.safe_load(file)
            return config
    except FileNotFoundError:
        print("❌ Error: PagerDuty.yaml configuration file not found")
        sys.exit(1)


def update_incidents_command(days: int = 7, service_id: str = None):
    """Update incidents for the last X days by fetching from PagerDuty API"""
    if service_id:
        print(f"🔄 Updating incidents for service {service_id} for the last {days} days...")
    else:
        print(f"🔄 Updating incidents for all services for the last {days} days...")
    print(f"⏱️ This may take several minutes for escalation checking...")
    start_time = datetime.now()
    
    try:
        # Load config to get API token
        config = load_config()
        api_token = config.get('token')
        if not api_token:
            print("❌ Error: No API token found in PagerDuty.yaml")
            sys.exit(1)
        
        # Initialize components
        api_client = PagerDutyAPIClient(api_token)
        database = IncidentDatabase()
        
        # Keep connection alive and show progress
        last_heartbeat = time.time()
        
        def show_heartbeat():
            nonlocal last_heartbeat
            current_time = time.time()
            if current_time - last_heartbeat > 30:  # Every 30 seconds
                elapsed = current_time - start_time.timestamp()
                print(f"💓 Still processing... ({elapsed:.0f}s elapsed)")
                last_heartbeat = current_time
        
        # Fetch incidents from PagerDuty API with escalation checking
        print("🌐 Starting API calls to PagerDuty...")
        if service_id:
            # Validate service ID exists in config
            service_ids, service_id_to_name = api_client.load_services_from_config()
            if service_id not in service_ids:
                print(f"❌ Service ID {service_id} not found in PagerDuty.yaml")
                print(f"💡 Available services: {', '.join(service_ids)}")
                sys.exit(1)
            incidents = api_client.fetch_incidents_for_date_range(days=days, service_ids=[service_id])
        else:
            incidents = api_client.fetch_incidents_for_date_range(days=days)
        
        if not incidents:
            print("ℹ️ No incidents found for the specified period")
            return
        
        # Store incidents in database
        print("💾 Storing incidents in database...")
        stored_count = database.store_incidents_batch(incidents)
        
        # Calculate execution time
        end_time = datetime.now()
        duration = (end_time - start_time).total_seconds()
        
        # Summary
        escalated_count = sum(1 for incident in incidents if incident.is_escalated)
        print(f"\n📊 Update Summary:")
        print(f"   Period: Last {days} days")
        print(f"   Total incidents fetched: {len(incidents)}")
        print(f"   Incidents stored: {stored_count}")
        print(f"   Escalated incidents: {escalated_count}")
        print(f"   Execution time: {duration:.2f} seconds ({duration/60:.1f} minutes)")
        print(f"✅ Update completed successfully")
        
    except KeyboardInterrupt:
        print(f"\n🛑 Operation cancelled by user after {(datetime.now() - start_time).total_seconds():.1f} seconds")
        print("💾 Any processed incidents have been saved to the database")
        sys.exit(0)
    except Exception as e:
        print(f"❌ Error during update: {e}")
        import traceback
        traceback.print_exc()
        sys.exit(1)


def show_summary_command(days: int = 7):
    """Show summary metrics for the last X days"""
    print(f"📊 Incident Summary - Last {days} Days")
    print("=" * 50)
    
    try:
        analytics = IncidentAnalytics()
        summary = analytics.get_summary_metrics(days)
        
        # Overall metrics
        print(f"\n🔢 Overall Metrics:")
        print(f"   Total incidents: {summary['total_incidents']}")
        print(f"   Triggered incidents: {summary['triggered_incidents']}")
        print(f"   Resolved incidents: {summary['resolved_incidents']}")
        print(f"   Escalated incidents: {summary['escalated_incidents']}")
        print(f"   Escalation rate: {summary['escalation_rate']}%")
        print(f"   Services monitored: {summary['services_count']}")
        
        # Service breakdown
        if summary['service_metrics']:
            print(f"\n🔧 Service Breakdown:")
            for service in sorted(summary['service_metrics'], key=lambda x: x.total_incidents, reverse=True):
                print(f"\n    Serivce Name: {service.service_name}")
                print(f"      Service ID: {service.service_id}")
                print(f"      Total incidents: {service.total_incidents}")
                print(f"      • Triggered: {service.triggered_incidents}")
                print(f"      • Resolved: {service.resolved_incidents}")
                print(f"      • Escalated: {service.escalated_incidents} ({service.escalation_rate:.1f}%)")
        else:
            print(f"\n⚠️ No service metrics available - this may indicate missing service data")
        
        # Top escalated services
        top_escalated = analytics.get_top_escalated_services(days, limit=3)
        if any(s.escalated_incidents > 0 for s in top_escalated):
            print(f"\n🚨 Top Escalated Services:")
            for i, service in enumerate(top_escalated[:3], 1):
                if service.escalated_incidents > 0:
                    print(f"   {i}. {service.service_name}: {service.escalated_incidents} escalated ({service.escalation_rate:.1f}%)")
        
        # Daily trend (last 7 days only for readability)
        if days <= 7 and summary['daily_trend']:
            print(f"\n📈 Daily Trend:")
            for day in summary['daily_trend']:
                print(f"   {day['date']}: {day['total_incidents']} total, {day['escalated_incidents']} escalated")
        
        if summary['total_incidents'] == 0:
            print(f"\nℹ️ No incidents found for the last {days} days")
            print("💡 Run 'python3 main_v2.py --update-incidents' to fetch data from PagerDuty")
        
    except Exception as e:
        print(f"❌ Error generating summary: {e}")
        sys.exit(1)


def show_escalations_command(days: int = 7):
    """Show only escalated incidents for the last X days"""
    print(f"🚨 Escalated Incidents - Last {days} Days")
    print("=" * 50)
    
    try:
        database = IncidentDatabase()
        escalated_incidents = database.get_escalated_incidents_last_x_days(days)
        
        if not escalated_incidents:
            print(f"✅ No escalated incidents found in the last {days} days")
            return
        
        print(f"Found {len(escalated_incidents)} escalated incidents:\n")
        
        for incident in escalated_incidents:
            print(f"📍 {incident.service_name}")
            print(f"   ID: {incident.id}")
            print(f"   Title: {incident.title}")
            print(f"   Status: {incident.status}")
            print(f"   Created: {incident.created_at.strftime('%Y-%m-%d %H:%M:%S UTC')}")
            print(f"   Urgency: {incident.urgency}")
            if incident.priority:
                print(f"   Priority: {incident.priority}")
            if incident.escalation_policy_name:
                print(f"   Escalation Policy: {incident.escalation_policy_name}")
            print()
        
    except Exception as e:
        print(f"❌ Error retrieving escalated incidents: {e}")
        sys.exit(1)


def show_database_info_command():
    """Show database information and statistics"""
    print("🗄️ Database Information")
    print("=" * 30)
    
    try:
        database = IncidentDatabase()
        
        total_incidents = database.get_incident_count()
        service_ids = database.get_all_service_ids()
        
        print(f"Total incidents in database: {total_incidents}")
        print(f"Services tracked: {len(service_ids)}")
        
        if service_ids:
            print(f"Service IDs: {', '.join(service_ids)}")
        
        # Show some recent incidents
        recent_incidents = database.get_incidents_last_x_days(1)
        print(f"Incidents from last 24 hours: {len(recent_incidents)}")
        
    except Exception as e:
        print(f"❌ Error retrieving database info: {e}")
        sys.exit(1)


def cleanup_old_data_command(days: int = 30):
    """Clean up incidents older than X days"""
    print(f"🧹 Cleaning up incidents older than {days} days...")
    
    try:
        database = IncidentDatabase()
        deleted_count = database.delete_incidents_older_than_days(days)
        
        if deleted_count > 0:
            print(f"✅ Deleted {deleted_count} old incidents")
        else:
            print("ℹ️ No old incidents to delete")
        
    except Exception as e:
        print(f"❌ Error during cleanup: {e}")
        sys.exit(1)


def get_incident_command(incident_id: str):
    """Get and display incident details by ID"""
    print(f"🔍 Looking up incident: {incident_id}")
    
    try:
        database = IncidentDatabase()
        incident = database.get_incident_by_id(incident_id)
        
        if incident:
            print(f"\n📋 Incident Details:")
            print(f"   ID: {incident.id}")
            print(f"   Title: {incident.title}")
            print(f"   Status: {incident.status}")
            print(f"   Service: {incident.service_name} ({incident.service_id})")
            print(f"   Urgency: {incident.urgency}")
            print(f"   Created: {incident.created_at}")
            
            if incident.acknowledged_at:
                print(f"   Acknowledged: {incident.acknowledged_at}")
            if incident.resolved_at:
                print(f"   Resolved: {incident.resolved_at}")
            
            print(f"   Escalated: {'Yes' if incident.is_escalated else 'No'}")
            print(f"   CCOE Resolved: {'Yes' if incident.resolved_by_ccoe else 'No'}")
            
            if incident.caused_by_infra:
                print(f"   Infrastructure Cause: {incident.caused_by_infra}")
            else:
                print(f"   Infrastructure Cause: No")
            
            if incident.escalation_policy_name:
                print(f"   Escalation Policy: {incident.escalation_policy_name}")
            if incident.priority:
                print(f"   Priority: {incident.priority}")
            if incident.description:
                print(f"   Description: {incident.description}")
            
            # PagerDuty link
            print(f"   🔗 PagerDuty URL: https://ebay-cpt.pagerduty.com/incidents/{incident.id}")
            
        else:
            print(f"❌ Incident {incident_id} not found in database")
            print("💡 Make sure the incident ID is correct and try running --update-incidents first")
        
    except Exception as e:
        print(f"❌ Error retrieving incident: {e}")
        sys.exit(1)


def update_service_date_command(service_id: str, date_str: str):
    """Update incidents for a specific service and date"""
    print(f"🔄 Updating incidents for service {service_id} on {date_str}")
    
    try:
        # Validate date format
        from datetime import datetime
        try:
            datetime.strptime(date_str, "%Y-%m-%d")
        except ValueError:
            print(f"❌ Invalid date format. Please use YYYY-MM-DD (e.g., 2025-08-20)")
            sys.exit(1)
        
        # Load API token and initialize client
        with open('PagerDuty.yaml', 'r') as file:
            config = yaml.safe_load(file)
            api_token = config['token']
        
        client = PagerDutyAPIClient(api_token)
        
        # Validate service ID exists in config
        service_ids, service_id_to_name = client.load_services_from_config()
        if service_id not in service_ids:
            print(f"❌ Service ID {service_id} not found in PagerDuty.yaml")
            print(f"💡 Available services: {', '.join(service_ids)}")
            sys.exit(1)
        
        service_name = service_id_to_name.get(service_id, service_id)
        print(f"📋 Service: {service_name} ({service_id})")
        
        # Validate date
        target_date = datetime.strptime(date_str, "%Y-%m-%d")
        today = datetime.now()
        days_ago = (today.date() - target_date.date()).days
        
        if days_ago < 0:
            print(f"❌ Cannot update future dates")
            sys.exit(1)
        elif days_ago > 30:
            print(f"⚠️ Warning: Updating data from {days_ago} days ago")
        
        # Use refactored method to fetch incidents for specific date and service
        print(f"🌐 Fetching incidents from PagerDuty API...")
        target_incidents = client.fetch_incidents_for_date_range(
            start_date=date_str,
            end_date=date_str,
            service_ids=[service_id]
        )
        
        print(f"📥 Found {len(target_incidents)} incidents for {service_name} on {date_str}")
        
        if target_incidents:
            # Store in database using existing method
            database = IncidentDatabase()
            stored_count = database.store_incidents_batch(target_incidents)
            
            ccoe_count = sum(1 for inc in target_incidents if inc.resolved_by_ccoe)
            infra_count = sum(1 for inc in target_incidents if inc.is_caused_by_infrastructure())
            escalated_count = sum(1 for inc in target_incidents if inc.is_escalated)
            
            print(f"💾 Stored {stored_count} incidents")
            print(f"📊 Summary:")
            print(f"   - Escalated: {escalated_count}")
            print(f"   - CCOE Resolved: {ccoe_count}")
            print(f"   - Infrastructure Caused: {infra_count}")
        else:
            print(f"ℹ️ No incidents found for {service_name} on {date_str}")
            
    except FileNotFoundError:
        print("❌ PagerDuty.yaml configuration file not found")
        sys.exit(1)
    except Exception as e:
        print(f"❌ Error updating service incidents: {e}")
        sys.exit(1)


def main():
<<<<<<< HEAD
    print("Hello World")
=======
    print("Hello Claude")
>>>>>>> f06f27e5
    
    # Setup signal handlers first
    setup_signal_handlers()
    
    parser = argparse.ArgumentParser(
        description='PagerDuty Incident Management Tool v2',
        formatter_class=argparse.RawDescriptionHelpFormatter,
        epilog="""
Examples:
  python3 main_v2.py --update-incidents 7        # Update incidents for last 7 days (all services)
  python3 main_v2.py --update-incidents 7 --service P0CAL62  # Update specific service for last 7 days
  python3 main_v2.py --show-summary 14           # Show 14-day summary
  python3 main_v2.py --show-escalations          # Show escalated incidents
  python3 main_v2.py --database-info             # Show database information
  python3 main_v2.py --cleanup 60                # Delete incidents older than 60 days
  python3 main_v2.py --get-incident Q1ABC123    # Get incident details by ID
  python3 main_v2.py --update-service P0CAL62 --date 2025-08-20  # Update specific service and date
        """
    )
    
    parser.add_argument('--update-incidents', type=int, metavar='DAYS', 
                       help='Update incidents for the last X days (default: 7)')
    parser.add_argument('--service', type=str, metavar='SERVICE_ID',
                       help='Specific service ID to update (used with --update-incidents, default: all services)')
    parser.add_argument('--show-summary', type=int, metavar='DAYS', nargs='?', const=7,
                       help='Show summary metrics for the last X days (default: 7)')
    parser.add_argument('--show-escalations', type=int, metavar='DAYS', nargs='?', const=7,
                       help='Show escalated incidents for the last X days (default: 7)')
    parser.add_argument('--database-info', action='store_true',
                       help='Show database information and statistics')
    parser.add_argument('--cleanup', type=int, metavar='DAYS',
                       help='Delete incidents older than X days (default: 30)')
    parser.add_argument('--get-incident', type=str, metavar='INCIDENT_ID',
                       help='Get incident details by incident ID')
    parser.add_argument('--update-service', type=str, metavar='SERVICE_ID',
                       help='Update incidents for a specific service (requires --date)')
    parser.add_argument('--date', type=str, metavar='YYYY-MM-DD',
                       help='Specific date for service update (used with --update-service)')
    
    args = parser.parse_args()
    
    # If no arguments provided, show help
    if len(sys.argv) == 1:
        parser.print_help()
        sys.exit(0)
    
    try:
        if args.update_incidents is not None:
            days = args.update_incidents if args.update_incidents > 0 else 7
            update_incidents_command(days, args.service)
            
        elif args.show_summary is not None:
            days = args.show_summary if args.show_summary > 0 else 7
            show_summary_command(days)
            
        elif args.show_escalations is not None:
            days = args.show_escalations if args.show_escalations > 0 else 7
            show_escalations_command(days)
            
        elif args.database_info:
            show_database_info_command()
            
        elif args.cleanup is not None:
            days = args.cleanup if args.cleanup > 0 else 30
            cleanup_old_data_command(days)
            
        elif args.get_incident:
            get_incident_command(args.get_incident)
            
        elif args.update_service:
            if not args.date:
                print("❌ --date is required when using --update-service")
                print("💡 Example: python3 main_v2.py --update-service PHMCGNE --date 2025-08-20")
                sys.exit(1)
            update_service_date_command(args.update_service, args.date)
            
        else:
            parser.print_help()
            
    except KeyboardInterrupt:
        print("\n🛑 Operation cancelled by user")
        sys.exit(1)
    except Exception as e:
        print(f"💥 Unexpected error: {e}")
        sys.exit(1)


if __name__ == "__main__":
    main()<|MERGE_RESOLUTION|>--- conflicted
+++ resolved
@@ -378,11 +378,7 @@
 
 
 def main():
-<<<<<<< HEAD
-    print("Hello World")
-=======
     print("Hello Claude")
->>>>>>> f06f27e5
     
     # Setup signal handlers first
     setup_signal_handlers()
